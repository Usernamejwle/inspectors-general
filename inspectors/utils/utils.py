--- conflicted
+++ resolved
@@ -7,14 +7,11 @@
 from datetime import datetime
 import ssl
 import requests
-<<<<<<< HEAD
 import requests.adapters
 import requests.packages.urllib3.poolmanager
 import requests.packages.urllib3.response
 import urllib.parse
 import io
-=======
->>>>>>> 00a6d595
 
 from . import admin
 
@@ -23,7 +20,6 @@
 scraper = scrapelib.Scraper(requests_per_minute=120, retry_attempts=3)
 scraper.user_agent = "unitedstates/inspectors-general (https://github.com/unitedstates/inspectors-general)"
 
-<<<<<<< HEAD
 class Soft404HttpAdapter(requests.adapters.HTTPAdapter):
   """Transport adapter that checks all responses against a blacklist of "file
   not found" pages that are served with 200 status codes."""
@@ -79,11 +75,10 @@
 scraper.mount("http://ncua.gov/", Soft404HttpAdapter())
 scraper.mount("http://www.si.edu/", Soft404HttpAdapter())
 scraper.mount("http://si.edu/", Soft404HttpAdapter())
-=======
+
 # Temporary workaround for versions of requests that don't support RC4 by
 # default, but have no API to change it.
 requests.packages.urllib3.util.ssl_.DEFAULT_CIPHERS = ssl._DEFAULT_CIPHERS
->>>>>>> 00a6d595
 
 class Tls1HttpAdapter(requests.adapters.HTTPAdapter):
   """Transport adapter that forces use of TLS 1.0. The SBA server is behind a
