--- conflicted
+++ resolved
@@ -55,7 +55,6 @@
     "https://www.si.edu/Content/OIG/Audits/2009/A-08-05.pdf",
 }
 
-<<<<<<< HEAD
 REPORT_PUBLISHED_MAP = {
   "A-15-06": datetime.datetime(2015, 12, 10),
   "A-13-03": datetime.datetime(2013, 2, 27),
@@ -109,14 +108,13 @@
   "A-03-06": datetime.datetime(2003, 12, 3),
   "A-03-08": datetime.datetime(2003, 9, 3),
 }
-=======
+
 URL_BLACKLIST = [
   RECENT_AUDITS_URL,
   OTHER_REPORTS_URL,
   AUDIT_ARCHIVE_URL,
   "https://get.adobe.com/reader/"
 ]
->>>>>>> 64162414
 
 report_ids_seen = set()
 
